--- conflicted
+++ resolved
@@ -98,13 +98,10 @@
 
 // - - - - - - - - - - - - - - - - - - - - - - - - - - - - - - - - - - - - - -
 void FusionPowerPlant::Tick() {
-<<<<<<< HEAD
 
   DecayInventories();
   ExtractHelium();
 
-=======
->>>>>>> 7504c9e5
   if (ReadyToOperate()) {
     fuel_startup_policy.Stop();
     fuel_refill_policy.Start();
@@ -116,23 +113,11 @@
     // Some way of leaving a record of what is going wrong is helpful info I
     // think Use the cyclus logger
   }
-<<<<<<< HEAD
   
   double excess_tritium = std::max(tritium_storage.quantity() - 
                                   (reserve_inventory + SequesteredTritiumGap())
                                   , 0.0);
   
-=======
-
-  DecayInventories();
-  ExtractHelium();
-
-  double excess_tritium =
-      std::max(tritium_storage.quantity() -
-                   (reserve_inventory + SequesteredTritiumGap()),
-               0.0);
-
->>>>>>> 7504c9e5
   // Otherwise the ResBuf encounters an error when it tries to squash
   if (excess_tritium > cyclus::eps_rsrc()) {
     tritium_excess.Push(tritium_storage.Pop(excess_tritium));
@@ -211,12 +196,7 @@
 
 // - - - - - - - - - - - - - - - - - - - - - - - - - - - - - - - - - - - - - -
 void FusionPowerPlant::LoadCore() {
-<<<<<<< HEAD
-  
-=======
-  CycleBlanket();
-
->>>>>>> 7504c9e5
+
   // Squash runs into issues when you give it zero, so we need to check frist
   if (SequesteredTritiumGap() > cyclus::eps_rsrc()) {
     sequestered_tritium->Absorb(tritium_storage.Pop(SequesteredTritiumGap()));
