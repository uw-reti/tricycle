--- conflicted
+++ resolved
@@ -94,12 +94,7 @@
   // Test FusionPowerPlant specific aspects of the print method here
 }
 
-<<<<<<< HEAD
-
-// - - - - - - - - - - - - - - - - - - - - - - - - - - - - - - - - - - - - -
-=======
-// - - - - - - - - - - - - - - - - - - - - - - - - - - - - - - - - - -
->>>>>>> 7504c9e5
+// - - - - - - - - - - - - - - - - - - - - - - - - - - - - - - - - - - - - -
 TEST_F(FusionPowerPlantTest, Tock) {
   EXPECT_NO_THROW(facility->Tock());
   // Test FusionPowerPlant specific behaviors of the Tock function here
@@ -214,12 +209,7 @@
   double lambda = 2.57208504984001213e-09;
   double t = 2629846;
 
-<<<<<<< HEAD
   double expected_decay = init_quant - init_quant * std::pow(2, -lambda * t);
-=======
-  double expected_decay = (init_quant - sequestered) -
-                          (init_quant - sequestered) * std::pow(2, -lambda * t);
->>>>>>> 7504c9e5
 
   EXPECT_NEAR(expected_decay, he3, 1e-6);
 }
@@ -394,13 +384,7 @@
   EXPECT_EQ(simdur, qr_rows);
 }
 
-<<<<<<< HEAD
-
-
-// - - - - - - - - - - - - - - - - - - - - - - - - - - - - - - - - - - - - -
-=======
-// - - - - - - - - - - - - - - - - - - - - - - - - - - - - - - - - - -
->>>>>>> 7504c9e5
+// - - - - - - - - - - - - - - - - - - - - - - - - - - - - - - - - - - - - -
 // Do Not Touch! Below section required for connection with Cyclus
 cyclus::Agent* FusionPowerPlantConstructor(cyclus::Context* ctx) {
   return new FusionPowerPlant(ctx);
